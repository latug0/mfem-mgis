/*!
 * \file   tests/UniaxialTensileTest.cxx
 * \brief
 * \author Thomas Helfer
 * \date   14/12/2020
 */

#include <memory>
#include <cstdlib>
#include <iostream>
#include "mfem/general/optparser.hpp"
#include "mfem/linalg/solvers.hpp"
#include "mfem/fem/datacollection.hpp"
#include "MFEMMGIS/Profiler.hxx"
#include "MFEMMGIS/Parameters.hxx"
#include "MFEMMGIS/Material.hxx"
#include "MFEMMGIS/UniformDirichletBoundaryCondition.hxx"
#include "MFEMMGIS/NonLinearEvolutionProblemImplementation.hxx"
#include "MFEMMGIS/NonLinearEvolutionProblem.hxx"

<<<<<<< HEAD
=======
void exit_on_failure() {
  MPI_Finalize();
  std::exit(EXIT_FAILURE);
}

>>>>>>> 7f02aec1
int main(int argc, char** argv) {
  constexpr const auto dim = mfem_mgis::size_type{3};
  const char* mesh_file = nullptr;
  const char* behaviour = nullptr;
  const char* library = nullptr;
  const char* reference_file = nullptr;
  const char* isv_name = nullptr;
  int linearsolver = 0;
  int rank = 0;
  auto order = 1;
  
  MPI_Init(&argc, &argv);
  MPI_Comm_rank(MPI_COMM_WORLD, &rank);
  // options treatment
  mfem_mgis::initialize(argc, argv);
  mfem::OptionsParser args(argc, argv);
  args.AddOption(&mesh_file, "-m", "--mesh", "Mesh file to use.");
  args.AddOption(&reference_file, "-r", "--reference-file", "Reference file.");
  args.AddOption(&behaviour, "-b", "--behaviour", "Name of the behaviour.");
  args.AddOption(&isv_name, "-v", "--internal-state-variable",
                 "Internal variable name to be post-processed.");
  args.AddOption(&library, "-l", "--library", "Material library.");
  args.AddOption(&linearsolver, "-ls", "--linearsolver",
      "identifier of the linear solver: 0 -> GMRES, 1 -> CG, 2 -> UMFPack");
  args.AddOption(&order, "-o", "--order",
                 "Finite element order (polynomial degree).");
  args.Parse();
  if ((!args.Good()) || (mesh_file == nullptr) || (reference_file == nullptr) ||
      (isv_name == nullptr) || (behaviour == nullptr)) {
    args.PrintUsage(std::cout);
    exit_on_failure();
  }
  args.PrintOptions(std::cout);

  auto success = true;
  {
    const auto main_timer = mfem_mgis::getTimer("main");

    // loading the mesh
    auto smesh = std::make_shared<mfem::Mesh>(mesh_file, 1, 1);
    if (dim != smesh->Dimension()) {
      std::cerr << "Invalid mesh dimension \n";
      exit_on_failure();
    }
#ifdef DO_USE_MPI
    auto mesh = std::make_shared<mfem::ParMesh>(MPI_COMM_WORLD, *smesh);
    mesh->UniformRefinement();
    mesh->UniformRefinement();
#else
    auto mesh = smesh;
#endif
    auto fed = std::make_shared<mfem_mgis::FiniteElementDiscretization>(
        mesh, std::make_shared<mfem::H1_FECollection>(order, dim), dim);
    

    // building the non linear problem
    mfem_mgis::NonLinearEvolutionProblem problem(fed,
        mgis::behaviour::Hypothesis::TRIDIMENSIONAL);

    problem.addBehaviourIntegrator("Mechanics", 1, library, behaviour);
    // materials
    auto& m1 = problem.getMaterial(1);
    mgis::behaviour::setExternalStateVariable(m1.s0, "Temperature", 293.15);
    mgis::behaviour::setExternalStateVariable(m1.s1, "Temperature", 293.15);
    if (m1.b.symmetry == mgis::behaviour::Behaviour::ORTHOTROPIC) {
      std::array<mfem_mgis::real, 9u> r = {0, 1, 0,  //
                                           1, 0, 0,  //
                                           0, 0, 1};
      m1.setRotationMatrix(mfem_mgis::RotationMatrix3D{r});
    }
    // boundary conditions
    // Determine the list of true (i.e. parallel conforming) essential
    // boundary dofs. In this example, the boundary conditions are defined by
    // marking only boundary attribute 1 (xz0) 2 (xy0) and 5 (yz0) from the
    // mesh as essential and converting it to a list of true dofs.
    // In the mesh file, we have both an index and a name for physical entities
    // :
    //    $PhysicalNames
    //    7
    //    2 1 "xz0"
    //    2 2 "xy0"
    //    2 3 "yz1"
    //    2 4 "xz1"
    //    2 5 "yz0"
    //    2 6 "xy1"
    //    3 7 "mat"
    //    $EndPhysicalNames
    // Only the index is used in this C++ code for manipulating related dof.
    problem.addBoundaryCondition(
        std::make_unique<mfem_mgis::UniformDirichletBoundaryCondition>(
            problem.getFiniteElementDiscretizationPointer(), 1, 1));
    problem.addBoundaryCondition(
        std::make_unique<mfem_mgis::UniformDirichletBoundaryCondition>(
            problem.getFiniteElementDiscretizationPointer(), 2, 2));
    problem.addBoundaryCondition(
        std::make_unique<mfem_mgis::UniformDirichletBoundaryCondition>(
            problem.getFiniteElementDiscretizationPointer(), 5, 0));
    problem.addBoundaryCondition(
        std::make_unique<mfem_mgis::UniformDirichletBoundaryCondition>(
            problem.getFiniteElementDiscretizationPointer(), 3, 0,
            [](const auto t) {
              if (t < 0.3) {
                return 3e-2 * t;
              } else if (t < 0.6) {
                return 0.009 - 0.1 * (t - 0.3);
              }
              return -0.021 + 0.1 * (t - 0.6);
            }));
    // solving the problem
    if (linearsolver ==0) {
      problem.setLinearSolver("CGSolver", {{"VerbosityLevel", 1},
                                     {"AbsoluteTolerance", 1e-12},
                                     {"RelativeTolerance", 1e-12},
                                     {"MaximumNumberOfIterations", 300}});
    } else if (linearsolver ==1) {
      problem.setLinearSolver("GMRESSolver", {{"VerbosityLevel", 1},
                                        {"AbsoluteTolerance", 1e-12},
                                        {"RelativeTolerance", 1e-12},
                                        {"MaximumNumberOfIterations", 300}});
#ifdef MFEM_USE_SUITESPARSE
    } else if (linearsolver ==2) {
      problem.setLinearSolver("UMFPackSolver", {});
#endif
#ifdef MFEM_USE_MUMPS
    } else if (linearsolver ==3) {
      problem.setLinearSolver("MUMPSSolver",
                              {{"Symmetric", true}});
#endif
    } else {
      std::cerr << "unsupported linear solver\n";
      exit_on_failure();
    }

    problem.setSolverParameters({{"VerbosityLevel", 0},
                                 {"RelativeTolerance", 1e-12},
                                 {"AbsoluteTolerance", 0.},
                                 {"MaximumNumberOfIterations", 10}});
  
    // vtk export
    problem.addPostProcessing("ParaviewExportResults",
                              {{"OutputFileName", "UniaxialTensileTestOutput-" +
                                                      std::string(behaviour)}});

    const auto vo = mgis::behaviour::getVariableOffset(m1.b.isvs, isv_name,
                                                       m1.b.hypothesis);

    auto g0 = std::vector<mfem_mgis::real>{};
    auto g1 = std::vector<mfem_mgis::real>{};
    auto tf0 = std::vector<mfem_mgis::real>{};
    auto v = std::vector<mfem_mgis::real>{};
    const auto nsteps = mfem_mgis::size_type{100};
    const auto dt = mfem_mgis::real{1} / nsteps;
    auto t = mfem_mgis::real{0};

    // loop over time step
    if (rank == 0) {
      g0.push_back(m1.s0.gradients[0]);
      g1.push_back(m1.s0.gradients[1]);
      tf0.push_back(m1.s0.thermodynamic_forces[0]);
      v.push_back(m1.s0.internal_state_variables[vo]);
    }
      
    for (mfem_mgis::size_type i = 0; i != nsteps; ++i) {
      // resolution
      const auto step_timer = mfem_mgis::getTimer("step" + std::to_string(i));
      {
        const auto solve_timer = mfem_mgis::getTimer("solve");
        problem.solve(t, dt);
      }
      {
        const auto post_processing_timer = mfem_mgis::getTimer("post_processing");
        problem.executePostProcessings(t, dt);
      }
      {
        const auto update_timer = mfem_mgis::getTimer("update");
        problem.update();
      }
      t += dt;
      //
      if (rank == 0) {
        g0.push_back(m1.s1.gradients[0]);
        g1.push_back(m1.s1.gradients[1]);
        tf0.push_back(m1.s1.thermodynamic_forces[0]);
        v.push_back(m1.s1.internal_state_variables[vo]);
      }
    }

    // save the traction curve
    std::ofstream out("UniaxialTensileTest-" + std::string(behaviour) + ".txt");
    out.precision(14);
    for (std::vector<mfem_mgis::real>::size_type i = 0; i != g0.size(); ++i) {
      out << g0[i] << " " << g1[i] << " " << tf0[i] << " " << v[i] << '\n';
    }

    // comparison to reference results
    std::ifstream in(reference_file);
    if (in) {
      constexpr const auto eps = mfem_mgis::real(1.e-10);
      constexpr const auto E = mfem_mgis::real(70.e9);
      auto check = [&success](const auto cv,  // computed value
                              const auto rv,  // reference value,
                              const auto ev, const auto msg) {
        const auto e = std::abs(cv - rv);
        if (e > ev) {
          std::cerr << "test failed (" << msg << ", " << cv << " vs " << rv
                    << ", error " << e << ")\n";
          success = false;
        }
      };
      for (std::vector<mfem_mgis::real>::size_type i = 0; i != g0.size(); ++i) {
        auto g0_ref = mfem_mgis::real{};
        auto g1_ref = mfem_mgis::real{};
        auto tf0_ref = mfem_mgis::real{};
        auto v_ref = mfem_mgis::real{};
        in >> g0_ref >> g1_ref >> tf0_ref >> v_ref;
        check(tf0[i], tf0_ref, E * eps, "invalid stress value");
        check(g1[i], g1_ref, eps, "invalid transverse strain");
        check(v[i], v_ref, eps, "invalid internal state variable");
      }
      MPI_Allreduce(MPI_IN_PLACE, &success, 1, MPI_C_BOOL, MPI_LAND, MPI_COMM_WORLD);
    }
  }
  //  mfem_mgis::Profiler::getProfiler().print(std::cout);
  MPI_Finalize();
  return success ? EXIT_SUCCESS : EXIT_FAILURE;
}<|MERGE_RESOLUTION|>--- conflicted
+++ resolved
@@ -18,14 +18,6 @@
 #include "MFEMMGIS/NonLinearEvolutionProblemImplementation.hxx"
 #include "MFEMMGIS/NonLinearEvolutionProblem.hxx"
 
-<<<<<<< HEAD
-=======
-void exit_on_failure() {
-  MPI_Finalize();
-  std::exit(EXIT_FAILURE);
-}
-
->>>>>>> 7f02aec1
 int main(int argc, char** argv) {
   constexpr const auto dim = mfem_mgis::size_type{3};
   const char* mesh_file = nullptr;
