/*!
 * \file   tests/UniaxialTensileTest.cxx
 * \brief
 * \author Thomas Helfer
 * \date   14/12/2020
 */

#include <memory>
#include <cstdlib>
#include <iostream>
#include "mfem/general/optparser.hpp"
#include "mfem/linalg/solvers.hpp"
#include "mfem/fem/datacollection.hpp"
#include "MFEMMGIS/Profiler.hxx"
#include "MFEMMGIS/Parameters.hxx"
#include "MFEMMGIS/Material.hxx"
#include "MFEMMGIS/UniformDirichletBoundaryCondition.hxx"
#include "MFEMMGIS/NonLinearEvolutionProblemImplementation.hxx"
#include "MFEMMGIS/NonLinearEvolutionProblem.hxx"

void exit_on_failure() {
  MPI_Finalize();
  std::exit(EXIT_FAILURE);
}

int main(int argc, char** argv) {
  constexpr const auto dim = mfem_mgis::size_type{3};
  const char* mesh_file = nullptr;
  const char* behaviour = nullptr;
  const char* library = nullptr;
  const char* reference_file = nullptr;
  const char* isv_name = nullptr;
  int linearsolver = 0;
  auto order = 1;
  MPI_Init(&argc, &argv);
  // options treatment
  mfem::OptionsParser args(argc, argv);
  args.AddOption(&mesh_file, "-m", "--mesh", "Mesh file to use.");
  args.AddOption(&reference_file, "-r", "--reference-file", "Reference file.");
  args.AddOption(&behaviour, "-b", "--behaviour", "Name of the behaviour.");
  args.AddOption(&isv_name, "-v", "--internal-state-variable",
                 "Internal variable name to be post-processed.");
  args.AddOption(&library, "-l", "--library", "Material library.");
  args.AddOption(&linearsolver, "-ls", "--linearsolver",
      "identifier of the linear solver: 0 -> GMRES, 1 -> CG, 2 -> UMFPack");
  args.AddOption(&order, "-o", "--order",
                 "Finite element order (polynomial degree).");
  args.Parse();
  if ((!args.Good()) || (mesh_file == nullptr) || (reference_file == nullptr) ||
      (isv_name == nullptr) || (behaviour == nullptr)) {
    args.PrintUsage(std::cout);
    exit_on_failure();
  }
  args.PrintOptions(std::cout);
<<<<<<< HEAD
  // loading the mesh
  auto smesh = std::make_shared<mfem::Mesh>(mesh_file, 1, 1);
  if (dim != smesh->Dimension()) {
    std::cerr << "Invalid mesh dimension \n";
    exit_on_failure();
  }
#ifdef DO_USE_MPI
  auto mesh = std::make_shared<mfem::ParMesh>(MPI_COMM_WORLD, *smesh);
  mesh->UniformRefinement();
  mesh->UniformRefinement();
  mesh->UniformRefinement();
#else
  auto mesh = smesh;
#endif
  auto fed = std::make_shared<mfem_mgis::FiniteElementDiscretization>(
              mesh, std::make_shared<mfem::H1_FECollection>(order, dim), dim);

  auto success = true;
  {
    // building the non linear problem
    mfem_mgis::NonLinearEvolutionProblem problem(
        fed, mgis::behaviour::Hypothesis::TRIDIMENSIONAL);
    problem.addBehaviourIntegrator("Mechanics", 1, library, behaviour);
    // materials
    auto& m1 = problem.getMaterial(1);
    mgis::behaviour::setExternalStateVariable(m1.s0, "Temperature", 293.15);
    mgis::behaviour::setExternalStateVariable(m1.s1, "Temperature", 293.15);
    if (m1.b.symmetry == mgis::behaviour::Behaviour::ORTHOTROPIC) {
      std::array<mfem_mgis::real, 9u> r = {0, 1, 0,  //
                                           1, 0, 0,  //
                                           0, 0, 1};
      m1.setRotationMatrix(mfem_mgis::RotationMatrix3D{r});
    }
    // boundary conditions
    // Determine the list of true (i.e. parallel conforming) essential
    // boundary dofs. In this example, the boundary conditions are defined by
    // marking only boundary attribute 1 (xz0) 2 (xy0) and 5 (yz0) from the
    // mesh as essential and converting it to a list of true dofs.
    // In the mesh file, we have both an index and a name for physical entities
    // :
    //    $PhysicalNames
    //    7
    //    2 1 "xz0"
    //    2 2 "xy0"
    //    2 3 "yz1"
    //    2 4 "xz1"
    //    2 5 "yz0"
    //    2 6 "xy1"
    //    3 7 "mat"
    //    $EndPhysicalNames
    // Only the index is used in this C++ code for manipulating related dof.
    problem.addBoundaryCondition(
        std::make_unique<mfem_mgis::UniformDirichletBoundaryCondition>(
            problem.getFiniteElementDiscretizationPointer(), 1, 1));
    problem.addBoundaryCondition(
        std::make_unique<mfem_mgis::UniformDirichletBoundaryCondition>(
            problem.getFiniteElementDiscretizationPointer(), 2, 2));
    problem.addBoundaryCondition(
        std::make_unique<mfem_mgis::UniformDirichletBoundaryCondition>(
            problem.getFiniteElementDiscretizationPointer(), 5, 0));
    problem.addBoundaryCondition(
        std::make_unique<mfem_mgis::UniformDirichletBoundaryCondition>(
            problem.getFiniteElementDiscretizationPointer(), 3, 0,
            [](const auto t) {
              if (t < 0.3) {
                return 3e-2 * t;
              } else if (t < 0.6) {
                return 0.009 - 0.1 * (t - 0.3);
              }
              return -0.021 + 0.1 * (t - 0.6);
            }));
    
    // solving the problem
    if (linearsolver ==0) {
      problem.setLinearSolver("CGSolver", {{"VerbosityLevel", 1},
                                     {"AbsoluteTolerance", 1e-12},
                                     {"RelativeTolerance", 1e-12},
                                     {"MaximumNumberOfIterations", 300}});
    } else if (linearsolver ==1) {
      problem.setLinearSolver("GMRESSolver", {{"VerbosityLevel", 1},
                                        {"AbsoluteTolerance", 1e-12},
                                        {"RelativeTolerance", 1e-12},
                                        {"MaximumNumberOfIterations", 300}});
#ifdef MFEM_USE_SUITESPARSE
    } else if (linearsolver ==2) {
      problem.setLinearSolver("UMFPackSolver", {});
#endif
#ifdef MFEM_USE_MUMPS
    } else if (linearsolver ==3) {
      problem.setLinearSolver("MUMPSSolver",
                              {{"Symmetric", true}});
#endif
    } else {
      std::cerr << "unsupported linear solver\n";
      exit_on_failure();
    }
    problem.setSolverParameters({{"VerbosityLevel", 0},
                                 {"RelativeTolerance", 1e-9},
                                 {"AbsoluteTolerance", 0.},
                                 {"MaximumNumberOfIterations", 10}});
  
=======
  //
  auto success = true;
  {
    const auto main_timer = mfem_mgis::getTimer("main");
    // loading the mesh
    std::shared_ptr<mfem::Mesh> mesh;
    {
      const auto mesh_timer = mfem_mgis::getTimer("mesh");
      mesh = std::make_shared<mfem::Mesh>(mesh_file, 1, 1);
      if (mesh->Dimension() != dim) {
        std::cerr << "Invalid mesh dimension\n";
        return EXIT_FAILURE;
      }
    }
    // building the non linear problem
    mfem_mgis::NonLinearEvolutionProblem problem(
        std::make_shared<mfem_mgis::FiniteElementDiscretization>(
            mesh, std::make_shared<mfem::H1_FECollection>(order, dim), 3),
        mgis::behaviour::Hypothesis::TRIDIMENSIONAL);
    problem.addBehaviourIntegrator("Mechanics", 1, library, behaviour);
    // materials
    auto& m1 = problem.getMaterial(1);
    mgis::behaviour::setExternalStateVariable(m1.s0, "Temperature", 293.15);
    mgis::behaviour::setExternalStateVariable(m1.s1, "Temperature", 293.15);
    if (m1.b.symmetry == mgis::behaviour::Behaviour::ORTHOTROPIC) {
      std::array<mfem_mgis::real, 9u> r = {0, 1, 0,  //
                                           1, 0, 0,  //
                                           0, 0, 1};
      m1.setRotationMatrix(mfem_mgis::RotationMatrix3D{r});
    }
    // boundary conditions
    // Determine the list of true (i.e. parallel conforming) essential
    // boundary dofs. In this example, the boundary conditions are defined by
    // marking only boundary attribute 1 (xz0) 2 (xy0) and 5 (yz0) from the
    // mesh as essential and converting it to a list of true dofs.
    // In the mesh file, we have both an index and a name for physical entities
    // :
    //    $PhysicalNames
    //    7
    //    2 1 "xz0"
    //    2 2 "xy0"
    //    2 3 "yz1"
    //    2 4 "xz1"
    //    2 5 "yz0"
    //    2 6 "xy1"
    //    3 7 "mat"
    //    $EndPhysicalNames
    // Only the index is used in this C++ code for manipulating related dof.
    problem.addBoundaryCondition(
        std::make_unique<mfem_mgis::UniformDirichletBoundaryCondition>(
            problem.getFiniteElementDiscretizationPointer(), 1, 1));
    problem.addBoundaryCondition(
        std::make_unique<mfem_mgis::UniformDirichletBoundaryCondition>(
            problem.getFiniteElementDiscretizationPointer(), 2, 2));
    problem.addBoundaryCondition(
        std::make_unique<mfem_mgis::UniformDirichletBoundaryCondition>(
            problem.getFiniteElementDiscretizationPointer(), 5, 0));
    problem.addBoundaryCondition(
        std::make_unique<mfem_mgis::UniformDirichletBoundaryCondition>(
            problem.getFiniteElementDiscretizationPointer(), 3, 0,
            [](const auto t) {
              if (t < 0.3) {
                return 3e-2 * t;
              } else if (t < 0.6) {
                return 0.009 - 0.1 * (t - 0.3);
              }
              return -0.021 + 0.1 * (t - 0.6);
            }));
    // solving the problem
    problem.setSolverParameters({{"VerbosityLevel", 0},
                                 {"RelativeTolerance", 1e-12},
                                 {"AbsoluteTolerance", 0.},
                                 {"MaximumNumberOfIterations", 10}});
#ifdef MFEM_USE_SUITESPARSE
    problem.setLinearSolver("UMFPackSolver", {});
#else
    problem.setLinearSolver("CGSolver", {{"VerbosityLevel", 1},
                                         {"RelativeTolerance", 1e-12},
                                         {"MaximumNumberOfIterations", 300}});
#endif
>>>>>>> baa4943f
    // vtk export
    problem.addPostProcessing("ParaviewExportResults",
                              {{"OutputFileName", "UniaxialTensileTestOutput-" +
                                                      std::string(behaviour)}});
    //
<<<<<<< HEAD
    const auto vo =
        mgis::behaviour::getVariableOffset(m1.b.isvs, isv_name, m1.b.hypothesis);
=======
    const auto vo = mgis::behaviour::getVariableOffset(m1.b.isvs, isv_name,
                                                       m1.b.hypothesis);
>>>>>>> baa4943f
    auto g0 = std::vector<mfem_mgis::real>{};
    auto g1 = std::vector<mfem_mgis::real>{};
    auto tf0 = std::vector<mfem_mgis::real>{};
    auto v = std::vector<mfem_mgis::real>{};
    // loop over time step
    g0.push_back(m1.s0.gradients[0]);
    g1.push_back(m1.s0.gradients[1]);
    tf0.push_back(m1.s0.thermodynamic_forces[0]);
    v.push_back(m1.s0.internal_state_variables[vo]);
    const auto nsteps = mfem_mgis::size_type{100};
    const auto dt = mfem_mgis::real{1} / nsteps;
    auto t = mfem_mgis::real{0};
    for (mfem_mgis::size_type i = 0; i != nsteps; ++i) {
      // resolution
<<<<<<< HEAD
      std::cout << "Step: " << i << std::endl;
      problem.solve(t, dt);
      problem.executePostProcessings(t, dt);
      problem.update();
=======
      const auto step_timer = mfem_mgis::getTimer("step" + std::to_string(i));
      {
        const auto solve_timer = mfem_mgis::getTimer("solve");
        problem.solve(t, dt);
      }
      {
        const auto post_processing_timer = mfem_mgis::getTimer("post_processing");
        problem.executePostProcessings(t, dt);
      }
      {
        const auto update_timer = mfem_mgis::getTimer("update");
        problem.update();
      }
>>>>>>> baa4943f
      t += dt;
      //
      g0.push_back(m1.s1.gradients[0]);
      g1.push_back(m1.s1.gradients[1]);
      tf0.push_back(m1.s1.thermodynamic_forces[0]);
      v.push_back(m1.s1.internal_state_variables[vo]);
    }
    // save the traction curve
    std::ofstream out("UniaxialTensileTest-" + std::string(behaviour) + ".txt");
    out.precision(14);
    for (std::vector<mfem_mgis::real>::size_type i = 0; i != g0.size(); ++i) {
      out << g0[i] << " " << g1[i] << " " << tf0[i] << " " << v[i] << '\n';
    }
    // comparison to reference results
    std::ifstream in(reference_file);
    if (in) {
      constexpr const auto eps = mfem_mgis::real(1.e-10);
      constexpr const auto E = mfem_mgis::real(70.e9);
      auto check = [&success](const auto cv,  // computed value
                              const auto rv,  // reference value,
                              const auto ev, const auto msg) {
        const auto e = std::abs(cv - rv);
        if (e > ev) {
          std::cerr << "test failed (" << msg << ", " << cv << " vs " << rv
                    << ", error " << e << ")\n";
          success = false;
        }
      };
      for (std::vector<mfem_mgis::real>::size_type i = 0; i != g0.size(); ++i) {
        auto g0_ref = mfem_mgis::real{};
        auto g1_ref = mfem_mgis::real{};
        auto tf0_ref = mfem_mgis::real{};
        auto v_ref = mfem_mgis::real{};
        in >> g0_ref >> g1_ref >> tf0_ref >> v_ref;
        check(tf0[i], tf0_ref, E * eps, "invalid stress value");
        check(g1[i], g1_ref, eps, "invalid transverse strain");
        check(v[i], v_ref, eps, "invalid internal state variable");
      }
<<<<<<< HEAD
      MPI_Allreduce(MPI_IN_PLACE, &success, 1, MPI_C_BOOL, MPI_LAND, MPI_COMM_WORLD);
    }
  }
  MPI_Finalize();
=======
    }
  }
  mfem_mgis::Profiler::getProfiler().print(std::cout);
>>>>>>> baa4943f
  return success ? EXIT_SUCCESS : EXIT_FAILURE;
}<|MERGE_RESOLUTION|>--- conflicted
+++ resolved
@@ -31,8 +31,11 @@
   const char* reference_file = nullptr;
   const char* isv_name = nullptr;
   int linearsolver = 0;
+  int rank = 0;
   auto order = 1;
+  
   MPI_Init(&argc, &argv);
+  MPI_Comm_rank(MPI_COMM_WORLD, &rank);
   // options treatment
   mfem::OptionsParser args(argc, argv);
   args.AddOption(&mesh_file, "-m", "--mesh", "Mesh file to use.");
@@ -52,29 +55,33 @@
     exit_on_failure();
   }
   args.PrintOptions(std::cout);
-<<<<<<< HEAD
-  // loading the mesh
-  auto smesh = std::make_shared<mfem::Mesh>(mesh_file, 1, 1);
-  if (dim != smesh->Dimension()) {
-    std::cerr << "Invalid mesh dimension \n";
-    exit_on_failure();
-  }
-#ifdef DO_USE_MPI
-  auto mesh = std::make_shared<mfem::ParMesh>(MPI_COMM_WORLD, *smesh);
-  mesh->UniformRefinement();
-  mesh->UniformRefinement();
-  mesh->UniformRefinement();
-#else
-  auto mesh = smesh;
-#endif
-  auto fed = std::make_shared<mfem_mgis::FiniteElementDiscretization>(
-              mesh, std::make_shared<mfem::H1_FECollection>(order, dim), dim);
 
   auto success = true;
   {
+    const auto main_timer = mfem_mgis::getTimer("main");
+
+    // loading the mesh
+    auto smesh = std::make_shared<mfem::Mesh>(mesh_file, 1, 1);
+    if (dim != smesh->Dimension()) {
+      std::cerr << "Invalid mesh dimension \n";
+      exit_on_failure();
+    }
+#ifdef DO_USE_MPI
+    auto mesh = std::make_shared<mfem::ParMesh>(MPI_COMM_WORLD, *smesh);
+    mesh->UniformRefinement();
+    mesh->UniformRefinement();
+    mesh->UniformRefinement();
+#else
+    auto mesh = smesh;
+#endif
+    auto fed = std::make_shared<mfem_mgis::FiniteElementDiscretization>(
+        mesh, std::make_shared<mfem::H1_FECollection>(order, dim), dim);
+    
+
     // building the non linear problem
-    mfem_mgis::NonLinearEvolutionProblem problem(
-        fed, mgis::behaviour::Hypothesis::TRIDIMENSIONAL);
+    mfem_mgis::NonLinearEvolutionProblem problem(fed,
+        mgis::behaviour::Hypothesis::TRIDIMENSIONAL);
+
     problem.addBehaviourIntegrator("Mechanics", 1, library, behaviour);
     // materials
     auto& m1 = problem.getMaterial(1);
@@ -124,7 +131,6 @@
               }
               return -0.021 + 0.1 * (t - 0.6);
             }));
-    
     // solving the problem
     if (linearsolver ==0) {
       problem.setLinearSolver("CGSolver", {{"VerbosityLevel", 1},
@@ -149,125 +155,38 @@
       std::cerr << "unsupported linear solver\n";
       exit_on_failure();
     }
-    problem.setSolverParameters({{"VerbosityLevel", 0},
-                                 {"RelativeTolerance", 1e-9},
-                                 {"AbsoluteTolerance", 0.},
-                                 {"MaximumNumberOfIterations", 10}});
-  
-=======
-  //
-  auto success = true;
-  {
-    const auto main_timer = mfem_mgis::getTimer("main");
-    // loading the mesh
-    std::shared_ptr<mfem::Mesh> mesh;
-    {
-      const auto mesh_timer = mfem_mgis::getTimer("mesh");
-      mesh = std::make_shared<mfem::Mesh>(mesh_file, 1, 1);
-      if (mesh->Dimension() != dim) {
-        std::cerr << "Invalid mesh dimension\n";
-        return EXIT_FAILURE;
-      }
-    }
-    // building the non linear problem
-    mfem_mgis::NonLinearEvolutionProblem problem(
-        std::make_shared<mfem_mgis::FiniteElementDiscretization>(
-            mesh, std::make_shared<mfem::H1_FECollection>(order, dim), 3),
-        mgis::behaviour::Hypothesis::TRIDIMENSIONAL);
-    problem.addBehaviourIntegrator("Mechanics", 1, library, behaviour);
-    // materials
-    auto& m1 = problem.getMaterial(1);
-    mgis::behaviour::setExternalStateVariable(m1.s0, "Temperature", 293.15);
-    mgis::behaviour::setExternalStateVariable(m1.s1, "Temperature", 293.15);
-    if (m1.b.symmetry == mgis::behaviour::Behaviour::ORTHOTROPIC) {
-      std::array<mfem_mgis::real, 9u> r = {0, 1, 0,  //
-                                           1, 0, 0,  //
-                                           0, 0, 1};
-      m1.setRotationMatrix(mfem_mgis::RotationMatrix3D{r});
-    }
-    // boundary conditions
-    // Determine the list of true (i.e. parallel conforming) essential
-    // boundary dofs. In this example, the boundary conditions are defined by
-    // marking only boundary attribute 1 (xz0) 2 (xy0) and 5 (yz0) from the
-    // mesh as essential and converting it to a list of true dofs.
-    // In the mesh file, we have both an index and a name for physical entities
-    // :
-    //    $PhysicalNames
-    //    7
-    //    2 1 "xz0"
-    //    2 2 "xy0"
-    //    2 3 "yz1"
-    //    2 4 "xz1"
-    //    2 5 "yz0"
-    //    2 6 "xy1"
-    //    3 7 "mat"
-    //    $EndPhysicalNames
-    // Only the index is used in this C++ code for manipulating related dof.
-    problem.addBoundaryCondition(
-        std::make_unique<mfem_mgis::UniformDirichletBoundaryCondition>(
-            problem.getFiniteElementDiscretizationPointer(), 1, 1));
-    problem.addBoundaryCondition(
-        std::make_unique<mfem_mgis::UniformDirichletBoundaryCondition>(
-            problem.getFiniteElementDiscretizationPointer(), 2, 2));
-    problem.addBoundaryCondition(
-        std::make_unique<mfem_mgis::UniformDirichletBoundaryCondition>(
-            problem.getFiniteElementDiscretizationPointer(), 5, 0));
-    problem.addBoundaryCondition(
-        std::make_unique<mfem_mgis::UniformDirichletBoundaryCondition>(
-            problem.getFiniteElementDiscretizationPointer(), 3, 0,
-            [](const auto t) {
-              if (t < 0.3) {
-                return 3e-2 * t;
-              } else if (t < 0.6) {
-                return 0.009 - 0.1 * (t - 0.3);
-              }
-              return -0.021 + 0.1 * (t - 0.6);
-            }));
-    // solving the problem
+
     problem.setSolverParameters({{"VerbosityLevel", 0},
                                  {"RelativeTolerance", 1e-12},
                                  {"AbsoluteTolerance", 0.},
                                  {"MaximumNumberOfIterations", 10}});
-#ifdef MFEM_USE_SUITESPARSE
-    problem.setLinearSolver("UMFPackSolver", {});
-#else
-    problem.setLinearSolver("CGSolver", {{"VerbosityLevel", 1},
-                                         {"RelativeTolerance", 1e-12},
-                                         {"MaximumNumberOfIterations", 300}});
-#endif
->>>>>>> baa4943f
+  
     // vtk export
     problem.addPostProcessing("ParaviewExportResults",
                               {{"OutputFileName", "UniaxialTensileTestOutput-" +
                                                       std::string(behaviour)}});
-    //
-<<<<<<< HEAD
-    const auto vo =
-        mgis::behaviour::getVariableOffset(m1.b.isvs, isv_name, m1.b.hypothesis);
-=======
+
     const auto vo = mgis::behaviour::getVariableOffset(m1.b.isvs, isv_name,
                                                        m1.b.hypothesis);
->>>>>>> baa4943f
+
     auto g0 = std::vector<mfem_mgis::real>{};
     auto g1 = std::vector<mfem_mgis::real>{};
     auto tf0 = std::vector<mfem_mgis::real>{};
     auto v = std::vector<mfem_mgis::real>{};
-    // loop over time step
-    g0.push_back(m1.s0.gradients[0]);
-    g1.push_back(m1.s0.gradients[1]);
-    tf0.push_back(m1.s0.thermodynamic_forces[0]);
-    v.push_back(m1.s0.internal_state_variables[vo]);
     const auto nsteps = mfem_mgis::size_type{100};
     const auto dt = mfem_mgis::real{1} / nsteps;
     auto t = mfem_mgis::real{0};
+
+    // loop over time step
+    if (rank == 0) {
+      g0.push_back(m1.s0.gradients[0]);
+      g1.push_back(m1.s0.gradients[1]);
+      tf0.push_back(m1.s0.thermodynamic_forces[0]);
+      v.push_back(m1.s0.internal_state_variables[vo]);
+    }
+      
     for (mfem_mgis::size_type i = 0; i != nsteps; ++i) {
       // resolution
-<<<<<<< HEAD
-      std::cout << "Step: " << i << std::endl;
-      problem.solve(t, dt);
-      problem.executePostProcessings(t, dt);
-      problem.update();
-=======
       const auto step_timer = mfem_mgis::getTimer("step" + std::to_string(i));
       {
         const auto solve_timer = mfem_mgis::getTimer("solve");
@@ -281,20 +200,23 @@
         const auto update_timer = mfem_mgis::getTimer("update");
         problem.update();
       }
->>>>>>> baa4943f
       t += dt;
       //
-      g0.push_back(m1.s1.gradients[0]);
-      g1.push_back(m1.s1.gradients[1]);
-      tf0.push_back(m1.s1.thermodynamic_forces[0]);
-      v.push_back(m1.s1.internal_state_variables[vo]);
-    }
+      if (rank == 0) {
+        g0.push_back(m1.s1.gradients[0]);
+        g1.push_back(m1.s1.gradients[1]);
+        tf0.push_back(m1.s1.thermodynamic_forces[0]);
+        v.push_back(m1.s1.internal_state_variables[vo]);
+      }
+    }
+
     // save the traction curve
     std::ofstream out("UniaxialTensileTest-" + std::string(behaviour) + ".txt");
     out.precision(14);
     for (std::vector<mfem_mgis::real>::size_type i = 0; i != g0.size(); ++i) {
       out << g0[i] << " " << g1[i] << " " << tf0[i] << " " << v[i] << '\n';
     }
+
     // comparison to reference results
     std::ifstream in(reference_file);
     if (in) {
@@ -320,15 +242,10 @@
         check(g1[i], g1_ref, eps, "invalid transverse strain");
         check(v[i], v_ref, eps, "invalid internal state variable");
       }
-<<<<<<< HEAD
       MPI_Allreduce(MPI_IN_PLACE, &success, 1, MPI_C_BOOL, MPI_LAND, MPI_COMM_WORLD);
     }
   }
+  //  mfem_mgis::Profiler::getProfiler().print(std::cout);
   MPI_Finalize();
-=======
-    }
-  }
-  mfem_mgis::Profiler::getProfiler().print(std::cout);
->>>>>>> baa4943f
   return success ? EXIT_SUCCESS : EXIT_FAILURE;
 }