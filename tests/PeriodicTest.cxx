/*!
 * \file   tests/PeriodicTest.cxx
 * \brief
 * This example code solves a simple linear elasticity problem
 * describing a multi-material square.
 * This problem has a 1D analytic solution along x1 dimension,
 * the solution is constant along x2 dimension which is also periodic.
 *
 * The geometry of the domain is assumed to be as
 * follows:
 *
 *             x2=1  +----------+----------+
 *                   | material | material |
 *                   |    1     |    2     |
 *             x2=0  +----------+----------+
 *                 x1=0                   x1=1
 *
 *
 * Specifically, we approximate the weak form of -div(sigma(u))=0
 * where sigma(u)=lambda*div(u)*I+mu*(grad*u+u*grad) is the stress
 * tensor corresponding to displacement field u, and lambda and mu
 * are the material Lame constants. The boundary conditions are
 * periodic.
 *
 * Mechanical strain:
 *                 eps = E + grad_s v
 *
 *           with  E the given macrocoscopic strain
 *                 v the periodic displacement fluctuation
 * Displacement:
 *                   u = U + v
 *
 *           with  U the given displacement associated to E
 *                   E = grad_s U
 *
 * The local microscopic strain is equal, on average, to the macroscopic strain:
 *           <eps> = <E>
 * \author Thomas Helfer, Guillaume Latu
 * \date   14/10/2020
 */

#include <memory>
#include <cstdlib>
#include <iostream>
#include "mfem/general/optparser.hpp"
#include "mfem/linalg/solvers.hpp"
#include "mfem/fem/datacollection.hpp"
#include "MFEMMGIS/MFEMForward.hxx"
#include "MFEMMGIS/Material.hxx"
#include "MFEMMGIS/AnalyticalTests.hxx"
#include "MFEMMGIS/NonLinearEvolutionProblemImplementation.hxx"
#include "MFEMMGIS/PeriodicNonLinearEvolutionProblem.hxx"

void (*getSolution(const std::size_t i))(mfem::Vector&, const mfem::Vector&) {
  constexpr const auto xthr = mfem_mgis::real(1) / 2;
  std::array<void (*)(mfem::Vector&, const mfem::Vector&), 6u> solutions = {
      +[](mfem::Vector& u, const mfem::Vector& x) {
        constexpr const auto gradx = mfem_mgis::real(1) / 3;
        u = mfem_mgis::real{};
        if (x(0) < xthr) {
          u(0) = gradx * x(0);
        } else {
          u(0) = gradx * xthr - gradx * (x(0) - xthr);
        }
      },
      +[](mfem::Vector& u, const mfem::Vector& x) {
        constexpr const auto gradx = mfem_mgis::real(4) / 30;
        u = mfem_mgis::real{};
        if (x(0) < xthr) {
          u(0) = gradx * x(0);
        } else {
          u(0) = gradx * xthr - gradx * (x(0) - xthr);
        }
      },
      +[](mfem::Vector& u, const mfem::Vector& x) {
        constexpr const auto gradx = mfem_mgis::real(4) / 30;
        u = mfem_mgis::real{};
        if (x(0) < xthr) {
          u(0) = gradx * x(0);
        } else {
          u(0) = gradx * xthr - gradx * (x(0) - xthr);
        }
      },
      +[](mfem::Vector& u, const mfem::Vector& x) {
        constexpr const auto gradx = mfem_mgis::real(1) / 3;
        u = mfem_mgis::real{};
        if (x(0) < xthr) {
          u(1) = gradx * x(0);
        } else {
          u(1) = gradx * xthr - gradx * (x(0) - xthr);
        }
      },
      +[](mfem::Vector& u, const mfem::Vector& x) {
        constexpr const auto gradx = mfem_mgis::real(1) / 3;
        u = mfem_mgis::real{};
        if (x(0) < xthr) {
          u(2) = gradx * x(0);
        } else {
          u(2) = gradx * xthr - gradx * (x(0) - xthr);
        }
      },
      +[](mfem::Vector& u, const mfem::Vector&) { u = mfem_mgis::real{}; }};
  return solutions[i];
}

static void setLinearSolver(mfem_mgis::AbstractNonLinearEvolutionProblem& p,
                            const std::size_t i) {
  if (i == 0) {
    p.setLinearSolver("GMRESSolver", {{"VerbosityLevel", 1},
                                      {"AbsoluteTolerance", 1e-12},
                                      {"RelativeTolerance", 1e-12},
                                      {"MaximumNumberOfIterations", 300}});
  } else if (i == 1) {
    p.setLinearSolver("CGSolver", {{"VerbosityLevel", 1},
                                   {"AbsoluteTolerance", 1e-12},
                                   {"RelativeTolerance", 1e-12},
                                   {"MaximumNumberOfIterations", 300}});
#ifdef MFEM_USE_SUITESPARSE
  } else if (i == 2) {
    p.setLinearSolver("UMFPackSolver", {});
#endif
#ifdef MFEM_USE_MUMPS
  } else if (i == 3) {
    p.setLinearSolver("MUMPSSolver",
                      {{"Symmetric", true}, {"PositiveDefinite", true}});
#endif
  } else {
    std::cerr << "unsupported linear solver\n";
    std::exit(EXIT_FAILURE);
  }
}

static void setSolverParameters(
    mfem_mgis::AbstractNonLinearEvolutionProblem& problem) {
  problem.setSolverParameters({{"VerbosityLevel", 0},
                               {"RelativeTolerance", 1e-12},
                               {"AbsoluteTolerance", 1e-12},
                               {"MaximumNumberOfIterations", 10}});
}  // end of setSolverParmeters

bool checkSolution(mfem_mgis::NonLinearEvolutionProblem& problem,
                   const std::size_t i) {
  const auto b = mfem_mgis::compareToAnalyticalSolution(
      problem, getSolution(i), {{"CriterionThreshold", 1e-10}});
  if (!b) {
    std::cerr << "Error is greater than threshold\n";
    return false;
  }
  std::cerr << "Error is lower than threshold\n";
  return true;
}

struct TestParameters {
  const char* mesh_file = nullptr;
  const char* library = nullptr;
  int order = 1;
  int tcase = 0;
  int linearsolver = 0;
#ifdef DO_USE_MPI
  bool parallel = true;
#else  /* DO_USE_MPI */
  bool parallel = false;
#endif /* DO_USE_MPI */
};

TestParameters parseCommandLineOptions(int& argc, char* argv[]) {
  TestParameters p;
  // options treatment
  mfem::OptionsParser args(argc, argv);
  args.AddOption(&p.mesh_file, "-m", "--mesh", "Mesh file to use.");
  args.AddOption(&p.library, "-l", "--library", "Material library.");
  args.AddOption(&p.order, "-o", "--order",
                 "Finite element order (polynomial degree).");
  args.AddOption(&p.tcase, "-t", "--test-case",
                 "identifier of the case : Exx->0, Eyy->1, Ezz->2, Exy->3, "
                 "Exz->4, Eyz->5");
  args.AddOption(
      &p.linearsolver, "-ls", "--linearsolver",
      "identifier of the linear solver: 0 -> GMRES, 1 -> CG, 2 -> UMFPack");
  //   args.AddOption(&p.parallel, "-p", "--parallel",
  //                  "if true, perform the computation in parallel");
  args.Parse();
  if ((!args.Good()) || (p.mesh_file == nullptr)) {
    args.PrintUsage(std::cout);
    std::exit(EXIT_FAILURE);
  }
  args.PrintOptions(std::cout);
  if ((p.tcase < 0) || (p.tcase > 5)) {
    std::cerr << "Invalid test case\n";
    std::exit(EXIT_FAILURE);
  }
  return p;
}

void executeMFEMMGISTest(const TestParameters& p) {
  constexpr const auto dim = mfem_mgis::size_type{3};
  // creating the finite element workspace

<<<<<<< HEAD
  std::shared_ptr<mfem_mgis::FiniteElementDiscretization> fed;
  auto smesh = std::make_shared<mfem::Mesh>(p.mesh_file, 1, 1);
  if (dim != smesh->Dimension()) {
    std::cerr << "Invalid mesh dimension \n";
    exit_on_failure();
  }

  //   auto fed = FiniteElementDiscretization({{"MeshFileName", p.mesh_file},
  //                                           {"FiniteElementFamily",
  //                                           "H1"},
  //                                           {"FiniteElementOrder", p.order},
  //                                           {"Parallel", true}});
=======
  auto fed = std::make_shared<mfem_mgis::FiniteElementDiscretization>(
      mfem_mgis::Parameters{{"MeshFileName", p.mesh_file},
                            {"FiniteElementFamily", "H1"},
                            {"FiniteElementOrder", p.order},
                            {"UnknownsSize", dim},
                            {"NumberOfUniformRefinements", p.parallel ? 2 : 0},
                            {"Parallel", p.parallel}});
>>>>>>> 246f294e

  //   std::shared_ptr<mfem_mgis::FiniteElementDiscretization> fed;
  //   auto smesh = std::make_shared<mfem::Mesh>(p.mesh_file, 1, 1);
  //   if (dim != smesh->Dimension()) {
  //     std::cerr << "Invalid mesh dimension \n";
  //     std::exit(EXIT_FAILURE);
  //   }
  // #ifdef DO_USE_MPI
  //   auto mesh = std::make_shared<mfem::ParMesh>(MPI_COMM_WORLD, *smesh);
  //   mesh->UniformRefinement();
  //   mesh->UniformRefinement();
  // #else
  //   auto mesh = smesh;
  // #endif
  //   fed = std::make_shared<mfem_mgis::FiniteElementDiscretization>(
  //       mesh, std::make_shared<mfem::H1_FECollection>(p.order, dim), dim);

  {
    // building the non linear problem
    mfem_mgis::PeriodicNonLinearEvolutionProblem problem(fed);
    problem.addBehaviourIntegrator("Mechanics", 1, p.library, "Elasticity");
    problem.addBehaviourIntegrator("Mechanics", 2, p.library, "Elasticity");
    // materials
    auto& m1 = problem.getMaterial(1);
    auto& m2 = problem.getMaterial(2);
    // setting the material properties
    auto set_properties = [](auto& m, const double l, const double mu) {
      mgis::behaviour::setMaterialProperty(m.s0, "FirstLameCoefficient", l);
      mgis::behaviour::setMaterialProperty(m.s0, "ShearModulus", mu);
      mgis::behaviour::setMaterialProperty(m.s1, "FirstLameCoefficient", l);
      mgis::behaviour::setMaterialProperty(m.s1, "ShearModulus", mu);
    };
    set_properties(m1, 100, 75);
    set_properties(m2, 200, 150);
    //
    auto set_temperature = [](auto& m) {
      mgis::behaviour::setExternalStateVariable(m.s0, "Temperature", 293.15);
      mgis::behaviour::setExternalStateVariable(m.s1, "Temperature", 293.15);
    };
    set_temperature(m1);
    set_temperature(m2);
    // macroscopic strain
    std::vector<mfem_mgis::real> e(6, mfem_mgis::real{});
    if (p.tcase < 3) {
      e[p.tcase] = 1;
    } else {
      e[p.tcase] = 1.41421356237309504880 / 2;
    }
    problem.setMacroscopicGradientsEvolution([e](const double) { return e; });
    //
    setLinearSolver(problem, p.linearsolver);
    setSolverParameters(problem);
    //
    problem.addPostProcessing(
        "ParaviewExportResults",
        {{"OutputFileName", "PeriodicTestOutput-" + std::to_string(p.tcase)}});
    // solving the problem
    if (!problem.solve(0, 1)) {
      exit_on_failure();
    }
    problem.executePostProcessings(0, 1);
    //
    if (!checkSolution(problem, p.tcase)) {
      std::exit(EXIT_FAILURE);
    }
  }
}

int main(int argc, char* argv[]) {
  mfem_mgis::initialize(argc, argv);
  const auto p = parseCommandLineOptions(argc, argv);
  executeMFEMMGISTest(p);
  return EXIT_SUCCESS;
}<|MERGE_RESOLUTION|>--- conflicted
+++ resolved
@@ -196,20 +196,6 @@
   constexpr const auto dim = mfem_mgis::size_type{3};
   // creating the finite element workspace
 
-<<<<<<< HEAD
-  std::shared_ptr<mfem_mgis::FiniteElementDiscretization> fed;
-  auto smesh = std::make_shared<mfem::Mesh>(p.mesh_file, 1, 1);
-  if (dim != smesh->Dimension()) {
-    std::cerr << "Invalid mesh dimension \n";
-    exit_on_failure();
-  }
-
-  //   auto fed = FiniteElementDiscretization({{"MeshFileName", p.mesh_file},
-  //                                           {"FiniteElementFamily",
-  //                                           "H1"},
-  //                                           {"FiniteElementOrder", p.order},
-  //                                           {"Parallel", true}});
-=======
   auto fed = std::make_shared<mfem_mgis::FiniteElementDiscretization>(
       mfem_mgis::Parameters{{"MeshFileName", p.mesh_file},
                             {"FiniteElementFamily", "H1"},
@@ -217,23 +203,6 @@
                             {"UnknownsSize", dim},
                             {"NumberOfUniformRefinements", p.parallel ? 2 : 0},
                             {"Parallel", p.parallel}});
->>>>>>> 246f294e
-
-  //   std::shared_ptr<mfem_mgis::FiniteElementDiscretization> fed;
-  //   auto smesh = std::make_shared<mfem::Mesh>(p.mesh_file, 1, 1);
-  //   if (dim != smesh->Dimension()) {
-  //     std::cerr << "Invalid mesh dimension \n";
-  //     std::exit(EXIT_FAILURE);
-  //   }
-  // #ifdef DO_USE_MPI
-  //   auto mesh = std::make_shared<mfem::ParMesh>(MPI_COMM_WORLD, *smesh);
-  //   mesh->UniformRefinement();
-  //   mesh->UniformRefinement();
-  // #else
-  //   auto mesh = smesh;
-  // #endif
-  //   fed = std::make_shared<mfem_mgis::FiniteElementDiscretization>(
-  //       mesh, std::make_shared<mfem::H1_FECollection>(p.order, dim), dim);
 
   {
     // building the non linear problem
@@ -276,7 +245,7 @@
         {{"OutputFileName", "PeriodicTestOutput-" + std::to_string(p.tcase)}});
     // solving the problem
     if (!problem.solve(0, 1)) {
-      exit_on_failure();
+      std::exit(EXIT_FAILURE);
     }
     problem.executePostProcessings(0, 1);
     //
