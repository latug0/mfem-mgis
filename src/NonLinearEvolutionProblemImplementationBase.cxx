--- conflicted
+++ resolved
@@ -257,17 +257,13 @@
     this->setTimeIncrement(dt);
     this->setup(t, dt);
     //    this->computePrediction(t, dt);
-<<<<<<< HEAD
 #ifdef MFEM_USE_PETSC
     if (usePETSc()) {
-      this->petsc_solver->Mult(zero, this->u1);
+      this->petsc_solver->Mult(this->u0, this->u1);
       return this->petsc_solver->GetConverged();
     }
 #endif /* MFEM_USE_PETSC */
-    this->solver->Mult(zero, this->u1);
-=======
     this->solver->Mult(this->u0, this->u1);
->>>>>>> 8f05e9c2
     return this->solver->GetConverged();
   }  // end of solve
 
