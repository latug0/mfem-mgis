/*!
 * \file   src/FiniteElementDiscretization.cxx
 * \brief
 * \author Thomas Helfer
 * \date 16/12/2020
 */

#include <utility>
#include <mfem/mesh/mesh.hpp>
#include <mfem/fem/fespace.hpp>
#ifdef MFEM_USE_MPI
#include <mfem/mesh/pmesh.hpp>
#include <mfem/fem/pfespace.hpp>
#endif
#include "MGIS/Raise.hxx"
#include "MFEMMGIS/Parameters.hxx"
#include "MFEMMGIS/FiniteElementDiscretization.hxx"

namespace mfem_mgis {

  void FiniteElementDiscretization::reportInvalidParallelMesh() {
    mgis::raise(
        "FiniteElementDiscretization::reportInvalidParallelMesh: "
        "no parallel mesh defined");
  }  // end of reportInvalidParallelMesh

  void FiniteElementDiscretization::reportInvalidSequentialMesh() {
    mgis::raise(
        "FiniteElementDiscretization::reportInvalidSequentialMesh: "
        "no sequential mesh defined");
  }  // end of reportInvalidSequentialMesh

  void FiniteElementDiscretization::reportInvalidParallelFiniteElementSpace() {
    mgis::raise(
        "FiniteElementDiscretization::reportInvalidParallelFiniteElementSpace: "
        "no parallel finite element space defined");
  }  // end of reportInvalidParallelFiniteElementSpace

  void
  FiniteElementDiscretization::reportInvalidSequentialFiniteElementSpace() {
    mgis::raise(
        "FiniteElementDiscretization::"
        "reportInvalidSequentialFiniteElementSpace: "
        "no sequential finite element space defined");
  }  // end of reportInvalidSequentialFiniteElementSpace

  FiniteElementDiscretization::FiniteElementDiscretization(
      const Parameters& params) {
<<<<<<< HEAD
=======
    checkParameters(params, {"Parallel", "MeshFileName", "FiniteElementFamily",
                             "FiniteElementOrder", "UnknownsSize",
                             "NumberOfUniformRefinements"});
>>>>>>> 246f294e
    const auto parallel = get_if<bool>(params, "Parallel", false);
    const auto& mesh_file = get<std::string>(params, "MeshFileName");
    const auto& fe_family =
        get_if<std::string>(params, "FiniteElementFamily", "H1");
<<<<<<< HEAD
    const auto fe_order = 1;//get_if<int>(params, "FiniteElementOrder", 1);
    const auto u_size = get<int>(params, "UnknownsSize");
=======
    const auto fe_order = get_if<int>(params, "FiniteElementOrder", 1);
    const auto u_size = get<int>(params, "UnknownsSize");
    const auto nrefinement =
        get_if<int>(params, "NumberOfUniformRefinements", 0);
>>>>>>> 246f294e
    if (parallel) {
#ifdef MFEM_USE_MPI
      auto smesh = std::make_shared<Mesh<false>>(mesh_file.c_str(), 1, 1);
      this->parallel_mesh =
          std::make_shared<Mesh<true>>(MPI_COMM_WORLD, *smesh);
<<<<<<< HEAD
=======
      for (size_type i = 0; i != nrefinement; ++i) {
        this->parallel_mesh->UniformRefinement();
      }
>>>>>>> 246f294e
#else /* MFEM_USE_MPI */
      reportUnsupportedParallelComputations();
#endif /* MFEM_USE_MPI */
    } else {
      this->sequential_mesh =
          std::make_shared<Mesh<false>>(mesh_file.c_str(), 1, 1);
<<<<<<< HEAD
=======
      for (size_type i = 0; i != nrefinement; ++i) {
        this->sequential_mesh->UniformRefinement();
      }
>>>>>>> 246f294e
    }
    // building the finite element collection
    if (fe_family == "H1") {
      this->fec = std::make_shared<mfem::H1_FECollection>(fe_order, u_size);
    } else {
      mgis::raise(
          "FiniteElementDiscretization::FiniteElementDiscretization: "
          "unsupported finite element family '" +
          fe_family + "'");
    }
    // building the finite element space
    if (parallel) {
#ifdef MFEM_USE_MPI
      this->parallel_fe_space = std::make_unique<FiniteElementSpace<true>>(
          this->parallel_mesh.get(), this->fec.get(), u_size);
#else /* MFEM_USE_MPI */
      reportUnsupportedParallelComputations();
#endif /* MFEM_USE_MPI */
    } else {
      this->sequential_fe_space = std::make_unique<FiniteElementSpace<false>>(
          this->sequential_mesh.get(), this->fec.get(), u_size);
    }
  }  // end of FiniteElementDiscretization

#ifdef MFEM_USE_MPI

  FiniteElementDiscretization::FiniteElementDiscretization(
      std::shared_ptr<Mesh<true>> m,
      std::shared_ptr<const FiniteElementCollection> c,
      const size_type d)
      : parallel_mesh(std::move(m)), fec(std::move(c)) {
    this->parallel_fe_space = std::make_unique<FiniteElementSpace<true>>(
        this->parallel_mesh.get(), this->fec.get(), d);
  }    // end of FiniteElementDiscretization

#else  /* MFEM_USE_MPI */

  FiniteElementDiscretization::FiniteElementDiscretization(
      std::shared_ptr<Mesh<true>>,
      std::shared_ptr<const FiniteElementCollection>,
      const size_type) {
    reportUnsupportedParallelComputations();
  }  // end of FiniteElementDiscretization

#endif /* MFEM_USE_MPI */

#ifdef MFEM_USE_MPI

  FiniteElementDiscretization::FiniteElementDiscretization(
      std::shared_ptr<Mesh<true>> m,
      std::shared_ptr<const FiniteElementCollection> c,
      std::unique_ptr<FiniteElementSpace<true>> s)
      : parallel_mesh(std::move(m)),
        fec(std::move(c)),
        parallel_fe_space(std::move(s)) {
    if (this->parallel_mesh.get() != this->parallel_fe_space->GetMesh()) {
      mgis::raise(
          "FiniteElementDiscretization::FiniteElementDiscretization: "
          "mesh pointer don't match the mesh on which the finite element space "
          "is built");
    }
  }    // end of FiniteElementDiscretization

#else  /* MFEM_USE_MPI */

  FiniteElementDiscretization::FiniteElementDiscretization(
      std::shared_ptr<Mesh<true>>,
      std::shared_ptr<const FiniteElementCollection>,
      std::unique_ptr<FiniteElementSpace<true>>) {
    reportUnsupportedParallelComputations();
  }  // end of FiniteElementDiscretization

#endif /* MFEM_USE_MPI */

  FiniteElementDiscretization::FiniteElementDiscretization(
      std::shared_ptr<Mesh<false>> m,
      std::shared_ptr<const FiniteElementCollection> c,
      const size_type d)
      : sequential_mesh(std::move(m)), fec(std::move(c)) {
    this->sequential_fe_space = std::make_unique<FiniteElementSpace<false>>(
        this->sequential_mesh.get(), this->fec.get(), d);
  }  // end of FiniteElementDiscretization

  FiniteElementDiscretization::FiniteElementDiscretization(
      std::shared_ptr<Mesh<false>> m,
      std::shared_ptr<const FiniteElementCollection> c,
      std::unique_ptr<FiniteElementSpace<false>> s)
      : sequential_mesh(std::move(m)),
        fec(std::move(c)),
        sequential_fe_space(std::move(s)) {
    if (this->sequential_mesh.get() != this->sequential_fe_space->GetMesh()) {
      mgis::raise(
          "FiniteElementDiscretization::FiniteElementDiscretization: "
          "mesh pointer don't match the mesh on which the finite element space "
          "is built");
    }
  }  // end of FiniteElementDiscretization

  bool FiniteElementDiscretization::describesAParallelComputation() const {
#ifdef MFEM_USE_MPI
    return this->parallel_mesh.get() != nullptr;
#else  /* MFEM_USE_MPI */
    return false;
#endif /* MFEM_USE_MPI */
  }    // end of describesAParallelComputation

  const FiniteElementCollection&
  FiniteElementDiscretization::getFiniteElementCollection() const {
    return *(this->fec);
  }  // end of getFiniteElementCollection

  FiniteElementDiscretization::~FiniteElementDiscretization() = default;

  size_type getTrueVSize(const FiniteElementDiscretization& fed) {
    if (fed.describesAParallelComputation()) {
#ifdef MFEM_USE_MPI
      return fed.getFiniteElementSpace<true>().GetTrueVSize();
#else  /* MFEM_USE_MPI */
      reportUnsupportedParallelComputations();
#endif /* MFEM_USE_MPI */
    }
    return fed.getFiniteElementSpace<false>().GetTrueVSize();
  }  // end of getTrueVSize

}  // end of namespace mfem_mgis<|MERGE_RESOLUTION|>--- conflicted
+++ resolved
@@ -46,48 +46,34 @@
 
   FiniteElementDiscretization::FiniteElementDiscretization(
       const Parameters& params) {
-<<<<<<< HEAD
-=======
     checkParameters(params, {"Parallel", "MeshFileName", "FiniteElementFamily",
                              "FiniteElementOrder", "UnknownsSize",
                              "NumberOfUniformRefinements"});
->>>>>>> 246f294e
     const auto parallel = get_if<bool>(params, "Parallel", false);
     const auto& mesh_file = get<std::string>(params, "MeshFileName");
     const auto& fe_family =
         get_if<std::string>(params, "FiniteElementFamily", "H1");
-<<<<<<< HEAD
-    const auto fe_order = 1;//get_if<int>(params, "FiniteElementOrder", 1);
-    const auto u_size = get<int>(params, "UnknownsSize");
-=======
     const auto fe_order = get_if<int>(params, "FiniteElementOrder", 1);
     const auto u_size = get<int>(params, "UnknownsSize");
     const auto nrefinement =
         get_if<int>(params, "NumberOfUniformRefinements", 0);
->>>>>>> 246f294e
     if (parallel) {
 #ifdef MFEM_USE_MPI
       auto smesh = std::make_shared<Mesh<false>>(mesh_file.c_str(), 1, 1);
       this->parallel_mesh =
           std::make_shared<Mesh<true>>(MPI_COMM_WORLD, *smesh);
-<<<<<<< HEAD
-=======
       for (size_type i = 0; i != nrefinement; ++i) {
         this->parallel_mesh->UniformRefinement();
       }
->>>>>>> 246f294e
 #else /* MFEM_USE_MPI */
       reportUnsupportedParallelComputations();
 #endif /* MFEM_USE_MPI */
     } else {
       this->sequential_mesh =
           std::make_shared<Mesh<false>>(mesh_file.c_str(), 1, 1);
-<<<<<<< HEAD
-=======
       for (size_type i = 0; i != nrefinement; ++i) {
         this->sequential_mesh->UniformRefinement();
       }
->>>>>>> 246f294e
     }
     // building the finite element collection
     if (fe_family == "H1") {
